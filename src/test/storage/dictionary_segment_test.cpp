--- conflicted
+++ resolved
@@ -12,8 +12,7 @@
 
 namespace opossum {
 
-<<<<<<< HEAD
-class StorageDictionarySegmentTest : public ::testing::Test {
+class StorageDictionarySegmentTest : public BaseTest {
  protected:
   void SetUp() override {
     vs_int->append(5);
@@ -177,54 +176,4 @@
   DictionarySegment<int> ds16(vs);
   EXPECT_EQ(ds16.estimate_memory_usage(), 1536);
 }
-=======
-// class StorageDictionarySegmentTest : public BaseTest {
-//  protected:
-//   std::shared_ptr<ValueSegment<int>> vc_int = std::make_shared<ValueSegment<int>>();
-//   std::shared_ptr<ValueSegment<std::string>> vc_str = std::make_shared<ValueSegment<std::string>>();
-// };
-
-// TEST_F(StorageDictionarySegmentTest, CompressSegmentString) {
-//   vc_str->append("Bill");
-//   vc_str->append("Steve");
-//   vc_str->append("Alexander");
-//   vc_str->append("Steve");
-//   vc_str->append("Hasso");
-//   vc_str->append("Bill");
-
-//   auto col = make_shared_by_data_type<BaseSegment, DictionarySegment>("string", vc_str);
-//   auto dict_col = std::dynamic_pointer_cast<DictionarySegment<std::string>>(col);
-
-//   // Test attribute_vector size
-//   EXPECT_EQ(dict_col->size(), 6u);
-
-//   // Test dictionary size (uniqueness)
-//   EXPECT_EQ(dict_col->unique_values_count(), 4u);
-
-//   // Test sorting
-//   auto dict = dict_col->dictionary();
-//   EXPECT_EQ((*dict)[0], "Alexander");
-//   EXPECT_EQ((*dict)[1], "Bill");
-//   EXPECT_EQ((*dict)[2], "Hasso");
-//   EXPECT_EQ((*dict)[3], "Steve");
-// }
-
-// TEST_F(StorageDictionarySegmentTest, LowerUpperBound) {
-//   for (int i = 0; i <= 10; i += 2) vc_int->append(i);
-//   auto col = make_shared_by_data_type<BaseSegment, DictionarySegment>("int", vc_int);
-//   auto dict_col = std::dynamic_pointer_cast<DictionarySegment<int>>(col);
-
-//   EXPECT_EQ(dict_col->lower_bound(4), (ValueID)2);
-//   EXPECT_EQ(dict_col->upper_bound(4), (ValueID)3);
-
-//   EXPECT_EQ(dict_col->lower_bound(5), (ValueID)3);
-//   EXPECT_EQ(dict_col->upper_bound(5), (ValueID)3);
-
-//   EXPECT_EQ(dict_col->lower_bound(15), INVALID_VALUE_ID);
-//   EXPECT_EQ(dict_col->upper_bound(15), INVALID_VALUE_ID);
-// }
-
-// TODO(student): You should add some more tests here (full coverage would be appreciated) and possibly in other files.
->>>>>>> 232add85
-
 }  // namespace opossum