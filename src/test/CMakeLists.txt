set(
    SHARED_SOURCES
    base_test.cpp
    base_test.hpp
    gtest_case_template.cpp
    gtest_main.cpp
)

set(
    HYRISE_TEST_SOURCES
    ${SHARED_SOURCES}
    lib/all_type_variant_test.cpp
    operators/get_table_test.cpp
    operators/print_test.cpp
    operators/table_scan_test.cpp
    storage/chunk_test.cpp
    storage/dictionary_segment_test.cpp
<<<<<<< HEAD
    storage/fixed_size_attribute_vector.cpp
=======
    storage/reference_segment_test.cpp
>>>>>>> 46d7a3ab
    storage/storage_manager_test.cpp
    storage/table_test.cpp
    storage/value_segment_test.cpp
)

# Both hyriseTest and hyriseSanitizers link against these
set(
    LIBRARIES
    gtest
)

# Build special sanitizer version of googletest
include_directories(../../third_party/googletest/googletest/)

set(
    GTEST_SOURCES
    ../../third_party/googletest/googletest/src/gtest-all.cc
)
add_library(gtestSanitizers EXCLUDE_FROM_ALL STATIC ${GTEST_SOURCES})
set_target_properties(gtestSanitizers PROPERTIES SUFFIX "_sanitizers")
set_target_properties(gtestSanitizers PROPERTIES COMPILE_FLAGS "-fsanitize=address,undefined -fno-sanitize-recover=all -fno-omit-frame-pointer")

set(
    LIBRARIES_SANITIZERS
    gtestSanitizers
)

include_directories(${CMAKE_CURRENT_SOURCE_DIR})

# Configure hyriseTest
add_executable(hyriseTest ${HYRISE_TEST_SOURCES})
target_link_libraries(hyriseTest hyrise ${LIBRARIES})

# Configure hyriseCoverageApp
add_executable(hyriseCoverage EXCLUDE_FROM_ALL ${HYRISE_TEST_SOURCES})
target_link_libraries(hyriseCoverage hyriseCoverageLib ${LIBRARIES} --coverage)
set_target_properties(hyriseCoverage PROPERTIES COMPILE_FLAGS "-fprofile-arcs -ftest-coverage")

# Configure hyriseSanitizersApp
add_executable(hyriseSanitizers EXCLUDE_FROM_ALL ${HYRISE_TEST_SOURCES})
target_link_libraries(hyriseSanitizers hyriseSanitizersLib ${LIBRARIES_SANITIZERS} -fsanitize=address)
set_target_properties(hyriseSanitizers PROPERTIES COMPILE_FLAGS "-fsanitize=address,undefined -fno-sanitize-recover=all -fno-omit-frame-pointer")<|MERGE_RESOLUTION|>--- conflicted
+++ resolved
@@ -15,11 +15,8 @@
     operators/table_scan_test.cpp
     storage/chunk_test.cpp
     storage/dictionary_segment_test.cpp
-<<<<<<< HEAD
+    storage/reference_segment_test.cpp
     storage/fixed_size_attribute_vector.cpp
-=======
-    storage/reference_segment_test.cpp
->>>>>>> 46d7a3ab
     storage/storage_manager_test.cpp
     storage/table_test.cpp
     storage/value_segment_test.cpp
