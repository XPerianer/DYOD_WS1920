#include "table.hpp"

#include <algorithm>
#include <iomanip>
#include <limits>
#include <memory>
#include <numeric>
#include <string>
#include <utility>
#include <vector>

#include "dictionary_segment.hpp"
#include "value_segment.hpp"

#include "resolve_type.hpp"
#include "types.hpp"
#include "utils/assert.hpp"

namespace opossum {

<<<<<<< HEAD
Table::Table(const uint32_t chunk_size) : _max_chunk_size(chunk_size) {
  // On table creation, a first chunk shall be created.
  _append_new_chunk();
=======
void Table::add_column_definition(const std::string& name, const std::string& type) {
  // Implementation goes here
>>>>>>> 46d7a3ab
}

void Table::add_column(const std::string& name, const std::string& type) {
  DebugAssert(row_count() == 0, "You can only add columns when no data has been added");

  _column_names.push_back(name);
  _column_types.push_back(type);
  _chunks.back().add_segment(make_shared_by_data_type<BaseSegment, ValueSegment>(type));
}

void Table::append(std::vector<AllTypeVariant> values) {
  if (_chunks.back().size() >= _max_chunk_size) {
    _append_new_chunk();
  }

  _chunks.back().append(values);
}

void Table::create_new_chunk() {
  // Implementation goes here
}

uint16_t Table::column_count() const {
  // At creation of the table, a chunk is created. It is not possible to delete a chunk (only to emplace it).
  // Thus, _chunks[0] should always exist.
  return _chunks[0].column_count();
}

uint64_t Table::row_count() const {
  // static cast on the 0 is needed to make the compiler pick the correct type for the accumulate template.
  return std::accumulate(_chunks.cbegin(), _chunks.cend(), static_cast<uint64_t>(0),
                         [](uint64_t sum, const Chunk& chunk) { return sum + chunk.size(); });
}

ChunkID Table::chunk_count() const {
  // ChunkID is uint32_t, the vector could theoretically be as big as a uint64_t can become.
  return static_cast<ChunkID>(_chunks.size());
}

ColumnID Table::column_id_by_name(const std::string& column_name) const {
  auto column_it = std::find(_column_names.cbegin(), _column_names.cend(), column_name);
  if (column_it == _column_names.cend()) {
    throw std::runtime_error("Invalid column name");
  }

  // narrowing from long to ColumnID, we expect that we only have as many columns as ColumIDs can exist.
  return static_cast<ColumnID>(std::distance(_column_names.cbegin(), column_it));
}

uint32_t Table::max_chunk_size() const { return _max_chunk_size; }

const std::vector<std::string>& Table::column_names() const { return _column_names; }

const std::string& Table::column_name(ColumnID column_id) const { return _column_names.at(column_id); }

const std::string& Table::column_type(ColumnID column_id) const { return _column_types.at(column_id); }

Chunk& Table::get_chunk(ChunkID chunk_id) { return _chunks.at(chunk_id); }

const Chunk& Table::get_chunk(ChunkID chunk_id) const { return _chunks.at(chunk_id); }

void Table::_append_new_chunk() {
  Chunk new_chunk;

  for (const auto& column_type : _column_types) {
    new_chunk.add_segment(make_shared_by_data_type<BaseSegment, ValueSegment>(column_type));
  }

  _chunks.push_back(std::move(new_chunk));
}

void Table::compress_chunk(ChunkID chunk_id) {
  const auto& uncompressed_chunk = get_chunk(chunk_id);
  Chunk compressed_chunk = Chunk();

  std::vector<std::future<std::shared_ptr<BaseSegment>>> compressed_segment_futures;

  const auto col_count = column_count();
  for (ColumnID column_id = ColumnID{0}; column_id < col_count; ++column_id) {
    const auto uncompressed_segment = uncompressed_chunk.get_segment(column_id);
    std::promise<std::shared_ptr<BaseSegment>> promise;
    compressed_segment_futures.push_back(promise.get_future());
    std::thread thread(_compress_segment, std::move(promise), column_type(column_id), uncompressed_segment);
    thread.detach();
  }

  for (auto& compressed_segment_future : compressed_segment_futures) {
    compressed_chunk.add_segment(compressed_segment_future.get());
  }

  _chunks[chunk_id] = std::move(compressed_chunk);
}

void Table::_compress_segment(std::promise<std::shared_ptr<BaseSegment>> promise, const std::string type,
                              const std::shared_ptr<BaseSegment> uncompressed_segment) {
  promise.set_value(make_shared_by_data_type<BaseSegment, DictionarySegment>(type, uncompressed_segment));
}

void emplace_chunk(Chunk chunk) {
  // Implementation goes here
}

}  // namespace opossum<|MERGE_RESOLUTION|>--- conflicted
+++ resolved
@@ -18,14 +18,13 @@
 
 namespace opossum {
 
-<<<<<<< HEAD
 Table::Table(const uint32_t chunk_size) : _max_chunk_size(chunk_size) {
   // On table creation, a first chunk shall be created.
   _append_new_chunk();
-=======
+}
+
 void Table::add_column_definition(const std::string& name, const std::string& type) {
-  // Implementation goes here
->>>>>>> 46d7a3ab
+    // Implementation goes here
 }
 
 void Table::add_column(const std::string& name, const std::string& type) {
