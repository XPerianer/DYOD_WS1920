# Sources and libraries shared among the different builds of the lib
set(
    SOURCES
    all_type_variant.hpp
    resolve_type.hpp
    operators/abstract_operator.cpp
    operators/abstract_operator.hpp
    operators/get_table.hpp
    operators/print.cpp
    operators/print.hpp
    operators/table_scan.hpp
    operators/table_wrapper.cpp
    operators/table_wrapper.hpp
    storage/base_attribute_vector.hpp
    storage/base_segment.hpp
    storage/chunk.cpp
    storage/chunk.hpp
    storage/dictionary_segment.hpp
<<<<<<< HEAD
    storage/fixed_size_attribute_vector.hpp
=======
    storage/reference_segment.hpp
>>>>>>> 46d7a3ab
    storage/storage_manager.cpp
    storage/storage_manager.hpp
    storage/table.cpp
    storage/table.hpp
    storage/value_segment.cpp
    storage/value_segment.hpp
    type_cast.cpp
    type_cast.hpp
    types.hpp
    utils/assert.hpp
    utils/load_table.cpp
    utils/load_table.hpp
)

set(
    LIBRARIES
    pthread
)

# Configure the regular hyrise library used for tests/server/playground...
add_library(hyrise STATIC ${SOURCES})
target_link_libraries(hyrise ${LIBRARIES})

# Configure the lib used for sanitizers
add_library(hyriseSanitizersLib EXCLUDE_FROM_ALL STATIC ${SOURCES})
target_link_libraries(
    hyriseSanitizersLib
    ${LIBRARIES}
    -fsanitize=address,undefined -fno-sanitize-recover=all
)
set_target_properties(hyriseSanitizersLib PROPERTIES COMPILE_FLAGS "-fsanitize=address,undefined -fno-sanitize-recover=all -fno-omit-frame-pointer")

# Configure the lib used for coverage
add_library(hyriseCoverageLib EXCLUDE_FROM_ALL STATIC ${SOURCES})
target_link_libraries(
    hyriseCoverageLib
    ${LIBRARIES}
    --coverage
)
set_target_properties(hyriseCoverageLib PROPERTIES COMPILE_FLAGS "-fprofile-arcs -ftest-coverage")<|MERGE_RESOLUTION|>--- conflicted
+++ resolved
@@ -16,11 +16,8 @@
     storage/chunk.cpp
     storage/chunk.hpp
     storage/dictionary_segment.hpp
-<<<<<<< HEAD
+    storage/reference_segment.hpp
     storage/fixed_size_attribute_vector.hpp
-=======
-    storage/reference_segment.hpp
->>>>>>> 46d7a3ab
     storage/storage_manager.cpp
     storage/storage_manager.hpp
     storage/table.cpp
